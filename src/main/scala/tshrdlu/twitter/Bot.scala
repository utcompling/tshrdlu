--- conflicted
+++ resolved
@@ -88,9 +88,7 @@
     replierManager ! RegisterReplier(chunkReplier)
     replierManager ! RegisterReplier(sudoReplier)
     replierManager ! RegisterReplier(twssReplier)
-<<<<<<< HEAD
     replierManager ! RegisterReplier(sentimentReplier)
-=======
 
     // Attempt to create the LocationResolver actor
     Option(System.getenv("TSHRDLU_GEONAMES_USERNAME")) match {
@@ -101,7 +99,6 @@
         log.warning("Environment variable TSHRDLU_GEONAMES_USERNAME not set. " +
                     "LocationResolver will not be available.")
     }
->>>>>>> 7d0866b1
   }
 
   def receive = {
