--- conflicted
+++ resolved
@@ -72,11 +72,8 @@
   val bigramReplier = context.actorOf(Props[BigramReplier], name = "BigramReplier")
   val luceneReplier = context.actorOf(Props[LuceneReplier], name = "LuceneReplier")
   val topicModelReplier = context.actorOf(Props[TopicModelReplier], name = "TopicModelReplier")
-<<<<<<< HEAD
   val chunkReplier = context.actorOf(Props[ChunkReplier], name = "ChunkReplier")
-=======
   val sudoReplier = context.actorOf(Props[SudoReplier], name = "SudoReplier")
->>>>>>> e17317b5
 
   override def preStart {
     replierManager ! RegisterReplier(streamReplier)
@@ -85,11 +82,8 @@
     replierManager ! RegisterReplier(bigramReplier)
     replierManager ! RegisterReplier(luceneReplier)
     replierManager ! RegisterReplier(topicModelReplier)
-<<<<<<< HEAD
     replierManager ! RegisterReplier(chunkReplier)
-=======
     replierManager ! RegisterReplier(sudoReplier)
->>>>>>> e17317b5
   }
 
   def receive = {
