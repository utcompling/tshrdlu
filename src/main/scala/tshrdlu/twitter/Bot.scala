package tshrdlu.twitter

/**
 * Copyright 2013 Jason Baldridge
 * 
 * Licensed under the Apache License, Version 2.0 (the "License");
 * you may not use this file except in compliance with the License.
 * You may obtain a copy of the License at
 * 
 *     http://www.apache.org/licenses/LICENSE-2.0
 * 
 * Unless required by applicable law or agreed to in writing, software
 * distributed under the License is distributed on an "AS IS" BASIS,
 * WITHOUT WARRANTIES OR CONDITIONS OF ANY KIND, either express or implied.
 * See the License for the specific language governing permissions and
 * limitations under the License.
 */

import akka.actor._
import twitter4j._
import collection.JavaConversions._
import tshrdlu.util.bridge._

/**
 * An object to define the message types that the actors in the bot use for
 * communication.
 *
 * Also provides the main method for starting up the bot. No configuration
 * currently supported.
 */
object Bot {
  
  object Start
  object Shutdown
  case class MonitorUserStream(listen: Boolean)
  case class RegisterReplier(replier: ActorRef)
  case class ReplyToStatus(status: Status)
  case class SearchTwitter(query: Query)
  case class UpdateStatus(update: StatusUpdate)

  def main (args: Array[String]) {
    val system = ActorSystem("TwitterBot")
    val bot = system.actorOf(Props[Bot], name = "Bot")
    bot ! Start
  }

}

/**
 * The main actor for a Bot, which basically performance the actions that a person
 * might do as an active Twitter user.
 *
 * The Bot monitors the user stream and dispatches events to the
 * appropriate actors that have been registered with it. Currently only
 * attends to updates that are addressed to the user account.
 */
class Bot extends Actor with ActorLogging {
  import Bot._

  val username = new TwitterStreamFactory().getInstance.getScreenName
  val streamer = new Streamer(context.self)

  val twitter = new TwitterFactory().getInstance
  val replierManager = context.actorOf(Props[ReplierManager], name = "ReplierManager")
<<<<<<< HEAD
  val streamReplier = context.actorOf(Props[StreamReplier], name = "StreamReplier")
  val synonymReplier = context.actorOf(Props[SynonymReplier], name = "SynonymReplier")
  val synonymStreamReplier = context.actorOf(Props[SynonymStreamReplier], name = "SynonymStreamReplier")

  override def preStart {
    replierManager ! RegisterReplier(streamReplier)
    replierManager ! RegisterReplier(synonymReplier)
    replierManager ! RegisterReplier(synonymStreamReplier)
=======
  val bigramReplier = context.actorOf(Props[BigramReplier], name = "BigramReplier")
// val synonymReplier = context.actorOf(Props[SynonymReplier], name = "SynonymReplier")

  override def preStart {
    replierManager ! RegisterReplier(bigramReplier)
    //replierManager ! RegisterReplier(synonymReplier)
>>>>>>> d868ef39
  }

  def receive = {
    case Start => streamer.stream.user

    case Shutdown => streamer.stream.shutdown

    case SearchTwitter(query) => 
      val tweets: Seq[Status] = twitter.search(query).getTweets.toSeq
      sender ! tweets
      
    case UpdateStatus(update) => 
      log.info("Posting update: " + update.getStatus)
      twitter.updateStatus(update)

    case status: Status =>
      log.info("New status: " + status.getText)
      val replyName = status.getInReplyToScreenName
      if (replyName == username) {
        log.info("Replying to: " + status.getText)
        replierManager ! ReplyToStatus(status)
      }
  }

}


class ReplierManager extends Actor with ActorLogging {
  import Bot._

  import context.dispatcher
  import akka.pattern.ask
  import akka.util._
  import scala.concurrent.duration._
  import scala.concurrent.Future
  import scala.util.{Success,Failure}
  implicit val timeout = Timeout(10 seconds)

  lazy val random = new scala.util.Random

  var repliers = Vector.empty[ActorRef]

  def receive = {
    case RegisterReplier(replier) => 
      repliers = repliers :+ replier

    case ReplyToStatus(status) =>

      val replyFutures: Seq[Future[StatusUpdate]] = 
        repliers.map(r => (r ? ReplyToStatus(status)).mapTo[StatusUpdate])

      val futureUpdate = Future.sequence(replyFutures).map { candidates =>
        val numCandidates = candidates.length
        println("NC: " + numCandidates)
        if (numCandidates > 0)
          candidates(random.nextInt(numCandidates))
        else
          randomFillerStatus(status)
      }

      futureUpdate.foreach(context.parent ! UpdateStatus(_))
    
  }

  lazy val fillerStatusMessages = Vector(
    "La de dah de dah...",
    "I'm getting bored.",
    "Say what?",
    "What can I say?",
    "That's the way it goes, sometimes.",
    "Could you rephrase that?",
    "Oh well.",
    "Yawn.",
    "I'm so tired.",
    "I seriously need an upgrade.",
    "I'm afraid I can't do that.",
    "What the heck? This is just ridiculous.",
    "Don't upset the Wookiee!",
    "Hmm... let me think about that.",
    "I don't know what to say to that.",
    "I wish I could help!",
    "Make me a sandwich?",
    "Meh.",
    "Are you insinuating something?",
    "If I only had a brain..."
  )

  lazy val numFillers = fillerStatusMessages.length

  def randomFillerStatus(status: Status) = {
    val text = fillerStatusMessages(random.nextInt(numFillers))
    val replyName = status.getUser.getScreenName
    val reply = "@" + replyName + " " + text
    new StatusUpdate(reply).inReplyToStatusId(status.getId)
  }
}


/**
 * An actor that constructs replies to a given status.
 */
trait BaseReplier extends Actor with ActorLogging {
  import Bot._
  import TwitterRegex._
  import tshrdlu.util.SimpleTokenizer

  import context.dispatcher
  import scala.concurrent.Future
  import akka.pattern.pipe

  def receive = {
    case ReplyToStatus(status) => 
      val replyName = status.getUser.getScreenName
      val candidatesFuture = getReplies(status, 138-replyName.length)
      candidatesFuture.map { candidates =>
        val reply = "@" + replyName + " " + candidates.toSet.head
        log.info("Candidate reply: " + reply)
        new StatusUpdate(reply).inReplyToStatusId(status.getId)
      } pipeTo sender
  }

  def getReplies(status: Status, maxLength: Int): Future[Seq[String]]

}

/**
 * An actor that constructs replies to a given status.
 */
class SynonymReplier extends BaseReplier {
  import Bot._ 
  import tshrdlu.util.English.synonymize
  import TwitterRegex._

  import context.dispatcher
  import scala.concurrent.Future

  def getReplies(status: Status, maxLength: Int = 140): Future[Seq[String]] = {
    log.info("Trying to reply synonym")
    val text = stripLeadMention(status.getText).toLowerCase
    val synTexts = (0 until 10).map(_ => Future(synonymize(text))) 
    Future.sequence(synTexts).map(_.filter(_.length <= maxLength))
  }

}

/**
 * An actor that constructs replies to a given status based on synonyms.
 */
class SynonymStreamReplier extends StreamReplier {
  import Bot._
  import tshrdlu.util.SimpleTokenizer

  import context.dispatcher
  import akka.pattern.ask
  import akka.util._
  import scala.concurrent.duration._
  import scala.concurrent.Future

  import tshrdlu.util.English._
  import TwitterRegex._
  override implicit val timeout = Timeout(10000)


  override def getReplies(status: Status, maxLength: Int = 140): Future[Seq[String]] = {
    log.info("Trying to do synonym search")
    val text = stripLeadMention(status.getText).toLowerCase

// Get two words from the tweet, and get up to 5 synonyms each (including the word itself).
// Matched tweets must contain one synonym of each of the two words.

    val query:String = SimpleTokenizer(text)
      .filter(_.length > 3)
      .filter(_.length < 10)
      .filterNot(_.contains('/'))
      .filter(tshrdlu.util.English.isSafe)
      .filterNot(tshrdlu.util.English.stopwords(_))
      .take(2).toList
      .map(w => synonymize(w, 5))
      .map(x=>x.mkString(" OR ")).map(x=>"("+x+")").mkString(" AND ")

    log.info("searched for: " + query)

    val futureStatuses = (context.parent ? SearchTwitter(new Query(query))).mapTo[Seq[Status]]

    futureStatuses.map(_.flatMap(getText).filter(_.length <= maxLength))
 }

}


/**
 * An actor that constructs replies to a given status.
 */
class BigramReplier extends BaseReplier {
  import Bot._
  import TwitterRegex._
  import tshrdlu.util.SimpleTokenizer

  import context.dispatcher
  import akka.pattern.ask
  import akka.util._
  import scala.concurrent.duration._
  import scala.concurrent.Future
  import scala.concurrent.Await
  implicit val timeout = Timeout(10 seconds)

  /**
   * Produce a reply to a status.
   */
   lazy val stopwords = tshrdlu.util.English.stopwords_bot
  def getReplies(status: Status, maxLength: Int = 140): Future[Seq[String]] = {
    log.info("Trying to reply stream")

    val text = stripLeadMention(status.getText).toLowerCase
    
    // Get a sequence of futures of status sequences (one seq for each query)

      val bigram = Tokenize(text)
          .sliding(2)
          .flatMap{case Vector(x,y) => List(x+" "+y)}
          .filterNot(z => (stopwords.contains(z(0))||stopwords.contains(z(1))))
          .toList
          .sortBy(-_.length)
      val statusSeqFutures: Seq[Future[Seq[String]]] = bigram
              .takeRight(5)
              .map(w => (context.parent ? SearchTwitter(new Query("\""+w+"\""))).mapTo[Seq[Status]].map(_.flatMap(getText).toSeq))
       // val reply = extractText(statusSeqFutures,bigram.toList)
      
       statusSeqFutures.foreach(println)
    // Convert this to a Future of a single sequence of candidate replies
    val statusesFuture: Future[Seq[String]] = 
      extractText(statusSeqFutures,bigram.toList)

      statusesFuture.foreach(println)
    // Filter statuses to their text and make sure they are short enough to use.
    statusesFuture.filter(_.length <= maxLength)
  }

<<<<<<< HEAD

  /**
   * Go through the list of Statuses, filter out the non-English ones and
   * any that contain (known) vulgar terms, strip mentions from the front,
   * filter any that have remaining mentions or links, and then return the
   * head of the set, if it exists.
   */
=======
    def extractText(statusList: Seq[Future[Seq[String]]],bigram:List[String]): Future[Seq[String]] = {
        val bigramMap = Future
        .sequence(statusList)
        .map(_.flatten)
        bigramMap.foreach(println)
        val sortedMap = bigramMap
        .map(tweet => tweet
        .flatMap{x => Tokenize(x)
          .sliding(2)
          .filterNot(z => (stopwords.contains(z(0))||stopwords.contains(z(1))))
          .map(bg => bg.mkString(" ") -> x) toMap
          }.filter{case (p,q) => bigram.contains(p)})

        val bigramSeq = sortedMap.map(_.map(_._2))
        if(!Await.result(bigramSeq.map{_.isEmpty}, 10.seconds))
                bigramSeq
        else
            bigramMap
    }

>>>>>>> d868ef39
  def getText(status: Status): Option[String] = {
    import tshrdlu.util.English.{isEnglish,isSafe}

    val text = status.getText match {
      case StripMentionsRE(rest) => rest
      case x => x
    }
    
    if (!text.contains('@') && !text.contains('/') && isEnglish(text) && isSafe(text))
      Some(text)
    else None
  }

  
    def Tokenize(text: String): IndexedSeq[String]={
      val starts = """(?:[#@])|\b(?:http)"""
      text
      .replaceAll("""([\?!()\";\|\[\].,':])""", " $1 ")
      .trim
      .split("\\s+")
      .toIndexedSeq
      .filterNot(x => x.startsWith(starts))
  }

  }


object TwitterRegex {

  // Recognize a follow command
  lazy val FollowRE = """(?i)(?<=follow)(\s+(me|@[a-z_0-9]+))+""".r

  // Pull just the lead mention from a tweet.
  lazy val StripLeadMentionRE = """(?:)^@[a-z_0-9]+\s(.*)$""".r

  // Pull the RT and mentions from the front of a tweet.
  lazy val StripMentionsRE = """(?:)(?:RT\s)?(?:(?:@[A-Za-z]+\s))+(.*)$""".r   

  def stripLeadMention(text: String) = text match {
    case StripLeadMentionRE(withoutMention) => withoutMention
    case x => x
  }

}<|MERGE_RESOLUTION|>--- conflicted
+++ resolved
@@ -62,23 +62,17 @@
 
   val twitter = new TwitterFactory().getInstance
   val replierManager = context.actorOf(Props[ReplierManager], name = "ReplierManager")
-<<<<<<< HEAD
+
   val streamReplier = context.actorOf(Props[StreamReplier], name = "StreamReplier")
   val synonymReplier = context.actorOf(Props[SynonymReplier], name = "SynonymReplier")
   val synonymStreamReplier = context.actorOf(Props[SynonymStreamReplier], name = "SynonymStreamReplier")
+  val bigramReplier = context.actorOf(Props[BigramReplier], name = "BigramReplier")
 
   override def preStart {
     replierManager ! RegisterReplier(streamReplier)
     replierManager ! RegisterReplier(synonymReplier)
     replierManager ! RegisterReplier(synonymStreamReplier)
-=======
-  val bigramReplier = context.actorOf(Props[BigramReplier], name = "BigramReplier")
-// val synonymReplier = context.actorOf(Props[SynonymReplier], name = "SynonymReplier")
-
-  override def preStart {
     replierManager ! RegisterReplier(bigramReplier)
-    //replierManager ! RegisterReplier(synonymReplier)
->>>>>>> d868ef39
   }
 
   def receive = {
@@ -102,8 +96,8 @@
         replierManager ! ReplyToStatus(status)
       }
   }
-
-}
+}
+  
 
 
 class ReplierManager extends Actor with ActorLogging {
@@ -246,8 +240,8 @@
     log.info("Trying to do synonym search")
     val text = stripLeadMention(status.getText).toLowerCase
 
-// Get two words from the tweet, and get up to 5 synonyms each (including the word itself).
-// Matched tweets must contain one synonym of each of the two words.
+    // Get two words from the tweet, and get up to 5 synonyms each (including the word itself).
+    // Matched tweets must contain one synonym of each of the two words.
 
     val query:String = SimpleTokenizer(text)
       .filter(_.length > 3)
@@ -282,42 +276,122 @@
   import akka.util._
   import scala.concurrent.duration._
   import scala.concurrent.Future
-  import scala.concurrent.Await
+  implicit val timeout = Timeout(10 seconds)
+
+  /**
+   * Produce a reply to a status using bigrams
+   */
+  lazy val stopwords = tshrdlu.util.English.stopwords_bot
+  def getReplies(status: Status, maxLength: Int = 140): Future[Seq[String]] = {
+    log.info("Trying to reply stream")
+
+    val text = stripLeadMention(status.getText).toLowerCase
+    
+    // Get a sequence of futures of status sequences (one seq for each query)
+
+    val bigram = Tokenize(text)
+      .sliding(2)
+      .flatMap{case Vector(x,y) => List(x+" "+y)}
+      .filterNot(z => (stopwords.contains(z(0))||stopwords.contains(z(1))))
+      .toList
+      .sortBy(-_.length)
+    val statusSeqFutures: Seq[Future[Seq[String]]] = bigram
+      .takeRight(5)
+      .map(w => (context.parent ? SearchTwitter(new Query("\""+w+"\""))).mapTo[Seq[Status]].map(_.flatMap(getText).toSeq))
+    
+    //statusSeqFutures.foreach(println)
+    // Convert this to a Future of a single sequence of candidate replies
+    val statusesFuture: Future[Seq[String]] =
+      extractText(statusSeqFutures,bigram.toList)
+
+    //statusesFuture.foreach(println)
+    // Filter statuses to their text and make sure they are short enough to use.
+    statusesFuture.filter(_.length <= maxLength)
+  }
+
+  def extractText(statusList: Seq[Future[Seq[String]]],bigram:List[String]): Future[Seq[String]] = {
+    val bigramMap = Future.sequence(statusList).map(_.flatten)
+    //bigramMap.foreach(println)
+    val sortedMap = bigramMap.map { tweet => {
+      tweet.flatMap{ x => { 
+        Tokenize(x)
+          .sliding(2)
+          .filterNot(z => (stopwords.contains(z(0))||stopwords.contains(z(1))))
+          .map(bg => bg.mkString(" ") -> x) toMap
+      }}.filter { case (p,q) => bigram.contains(p)}
+    }}
+
+    val bigramSeq = sortedMap.map(_.map(_._2))
+    bigramSeq
+  }
+
+  def getText(status: Status): Option[String] = {
+    import tshrdlu.util.English.{isEnglish,isSafe}
+
+    val text = status.getText match {
+      case StripMentionsRE(rest) => rest
+      case x => x
+    }
+    
+    if (!text.contains('@') && !text.contains('/') && isEnglish(text) && isSafe(text))
+      Some(text)
+    else None
+  }
+
+  
+  def Tokenize(text: String): IndexedSeq[String]={
+    val starts = """(?:[#@])|\b(?:http)"""
+    text
+    .replaceAll("""([\?!()\";\|\[\].,':])""", " $1 ")
+    .trim
+    .split("\\s+")
+    .toIndexedSeq
+    .filterNot(x => x.startsWith(starts))
+  }
+
+}
+
+/**
+ * An actor that constructs replies to a given status.
+ */
+class StreamReplier extends BaseReplier {
+  import Bot._
+  import TwitterRegex._
+  import tshrdlu.util.SimpleTokenizer
+
+  import context.dispatcher
+  import akka.pattern.ask
+  import akka.util._
+  import scala.concurrent.duration._
+  import scala.concurrent.Future
   implicit val timeout = Timeout(10 seconds)
 
   /**
    * Produce a reply to a status.
    */
-   lazy val stopwords = tshrdlu.util.English.stopwords_bot
   def getReplies(status: Status, maxLength: Int = 140): Future[Seq[String]] = {
     log.info("Trying to reply stream")
 
     val text = stripLeadMention(status.getText).toLowerCase
     
     // Get a sequence of futures of status sequences (one seq for each query)
-
-      val bigram = Tokenize(text)
-          .sliding(2)
-          .flatMap{case Vector(x,y) => List(x+" "+y)}
-          .filterNot(z => (stopwords.contains(z(0))||stopwords.contains(z(1))))
-          .toList
-          .sortBy(-_.length)
-      val statusSeqFutures: Seq[Future[Seq[String]]] = bigram
-              .takeRight(5)
-              .map(w => (context.parent ? SearchTwitter(new Query("\""+w+"\""))).mapTo[Seq[Status]].map(_.flatMap(getText).toSeq))
-       // val reply = extractText(statusSeqFutures,bigram.toList)
-      
-       statusSeqFutures.foreach(println)
+    val statusSeqFutures: Seq[Future[Seq[Status]]] = SimpleTokenizer(text)
+    .filter(_.length > 3)
+    .filter(_.length < 10)
+    .filterNot(_.contains('/'))
+    .filter(tshrdlu.util.English.isSafe)
+    .sortBy(- _.length)
+    .take(3)
+    .map(w => (context.parent ? SearchTwitter(new Query(w))).mapTo[Seq[Status]])
+
     // Convert this to a Future of a single sequence of candidate replies
-    val statusesFuture: Future[Seq[String]] = 
-      extractText(statusSeqFutures,bigram.toList)
-
-      statusesFuture.foreach(println)
+    val statusesFuture: Future[Seq[Status]] =
+      Future.sequence(statusSeqFutures).map(_.flatten)
+
     // Filter statuses to their text and make sure they are short enough to use.
-    statusesFuture.filter(_.length <= maxLength)
-  }
-
-<<<<<<< HEAD
+    statusesFuture.map(_.flatMap(getText).filter(_.length <= maxLength))
+  }
+
 
   /**
    * Go through the list of Statuses, filter out the non-English ones and
@@ -325,28 +399,6 @@
    * filter any that have remaining mentions or links, and then return the
    * head of the set, if it exists.
    */
-=======
-    def extractText(statusList: Seq[Future[Seq[String]]],bigram:List[String]): Future[Seq[String]] = {
-        val bigramMap = Future
-        .sequence(statusList)
-        .map(_.flatten)
-        bigramMap.foreach(println)
-        val sortedMap = bigramMap
-        .map(tweet => tweet
-        .flatMap{x => Tokenize(x)
-          .sliding(2)
-          .filterNot(z => (stopwords.contains(z(0))||stopwords.contains(z(1))))
-          .map(bg => bg.mkString(" ") -> x) toMap
-          }.filter{case (p,q) => bigram.contains(p)})
-
-        val bigramSeq = sortedMap.map(_.map(_._2))
-        if(!Await.result(bigramSeq.map{_.isEmpty}, 10.seconds))
-                bigramSeq
-        else
-            bigramMap
-    }
-
->>>>>>> d868ef39
   def getText(status: Status): Option[String] = {
     import tshrdlu.util.English.{isEnglish,isSafe}
 
@@ -360,19 +412,7 @@
     else None
   }
 
-  
-    def Tokenize(text: String): IndexedSeq[String]={
-      val starts = """(?:[#@])|\b(?:http)"""
-      text
-      .replaceAll("""([\?!()\";\|\[\].,':])""", " $1 ")
-      .trim
-      .split("\\s+")
-      .toIndexedSeq
-      .filterNot(x => x.startsWith(starts))
-  }
-
-  }
-
+}
 
 object TwitterRegex {
 
