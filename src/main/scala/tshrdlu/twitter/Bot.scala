--- conflicted
+++ resolved
@@ -68,7 +68,6 @@
   val twitter = new TwitterFactory().getInstance
   val replierManager = context.actorOf(Props[ReplierManager], name = "ReplierManager")
 
-<<<<<<< HEAD
   val repliers = Map(
     ("stream" -> context.actorOf(Props[StreamReplier], name = "StreamReplier")),
     ("synonym" -> context.actorOf(Props[SynonymReplier], name = "SynonymReplier")),
@@ -78,36 +77,13 @@
     ("topicModel" -> context.actorOf(Props[TopicModelReplier], name = "TopicModelReplier")),
     ("chunk" -> context.actorOf(Props[ChunkReplier], name = "ChunkReplier")),
     ("sudo" -> context.actorOf(Props[SudoReplier], name = "SudoReplier")),
-    ("twss" -> context.actorOf(Props[TWSSReplier], name = "TWSSReplier"))
+    ("twss" -> context.actorOf(Props[TWSSReplier], name = "TWSSReplier")),
+    ("sentimentReplier" -> context.actorOf(Props[SentimentReplier], name = "SentimentReplier"))
   )
   
   override def preStart {
     repliers.values.foreach(replierManager ! RegisterReplier(_))
-=======
-  val streamReplier = context.actorOf(Props[StreamReplier], name = "StreamReplier")
-  val synonymReplier = context.actorOf(Props[SynonymReplier], name = "SynonymReplier")
-  val synonymStreamReplier = context.actorOf(Props[SynonymStreamReplier], name = "SynonymStreamReplier")
-  val bigramReplier = context.actorOf(Props[BigramReplier], name = "BigramReplier")
-  val luceneReplier = context.actorOf(Props[LuceneReplier], name = "LuceneReplier")
-  val topicModelReplier = context.actorOf(Props[TopicModelReplier], name = "TopicModelReplier")
-  val chunkReplier = context.actorOf(Props[ChunkReplier], name = "ChunkReplier")
-  val sudoReplier = context.actorOf(Props[SudoReplier], name = "SudoReplier")
-  val twssReplier = context.actorOf(Props[TWSSReplier], name = "TWSSReplier")
-  val sentimentReplier = context.actorOf(Props[SentimentReplier], name = "SentimentReplier")
-
-  override def preStart {
-    replierManager ! RegisterReplier(streamReplier)
-    replierManager ! RegisterReplier(synonymReplier)
-    replierManager ! RegisterReplier(synonymStreamReplier)
-    replierManager ! RegisterReplier(bigramReplier)
-    replierManager ! RegisterReplier(luceneReplier)
-    replierManager ! RegisterReplier(topicModelReplier)
-    replierManager ! RegisterReplier(chunkReplier)
-    replierManager ! RegisterReplier(sudoReplier)
-    replierManager ! RegisterReplier(twssReplier)
-    replierManager ! RegisterReplier(sentimentReplier)
-
->>>>>>> 45322271
+
     // Attempt to create the LocationResolver actor
     Option(System.getenv("TSHRDLU_GEONAMES_USERNAME")) match {
       case Some(geoNamesUsername) =>
