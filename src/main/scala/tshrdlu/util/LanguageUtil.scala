package tshrdlu.util

/**
 * Copyright 2013 Jason Baldridge
 * 
 * Licensed under the Apache License, Version 2.0 (the "License");
 * you may not use this file except in compliance with the License.
 * You may obtain a copy of the License at
 * 
 *     http://www.apache.org/licenses/LICENSE-2.0
 * 
 * Unless required by applicable law or agreed to in writing, software
 * distributed under the License is distributed on an "AS IS" BASIS,
 * WITHOUT WARRANTIES OR CONDITIONS OF ANY KIND, either express or implied.
 * See the License for the specific language governing permissions and
 * limitations under the License.
 */

/**
 * A helper object for creating Scala Source instances given a
 * the location of a resource in the classpath, which includes
 * files in the src/main/resources directory.
 */
object Resource {
  import java.util.zip.GZIPInputStream
  import java.io.DataInputStream

  /**
   * Read in a file as a Source, ensuring that the right thing
   * is done for gzipped files.
   */
  def asSource(location: String) = {
    val stream = this.getClass.getResourceAsStream(location)
    if (location.endsWith(".gz"))
      io.Source.fromInputStream(new GZIPInputStream(stream))
    else
      io.Source.fromInputStream(stream)
  
  }

  def asStream(location: String) = {
    val stream = this.getClass.getResourceAsStream(location)
    val stream2 = if (location.endsWith(".gz")) new GZIPInputStream(stream) else stream
    new DataInputStream(stream2)
  }
}

/**
 * A parent class for specific languages. Handles some common
 * functions.
 */
abstract class Language(code: String) {
  def stopwords: Set[String]
  def vocabulary: Set[String]

  lazy val resourceDir = "/lang/" + code
  def appendPath(subdir: String) = resourceDir + subdir
  def getLexicon(filename: String) = 
    Resource.asSource(appendPath("/lexicon/"+filename))
      .getLines
      .filterNot(_.startsWith(";")) // filter out comments
      .toSet

}

/**
 * English information.
 */
object English extends Language("eng") {

  lazy val random = new scala.util.Random

  lazy val stopwords = getLexicon("stopwords.english")
<<<<<<< HEAD
  lazy val vocabulary = (getLexicon("masc_vocab.txt.gz") ++ stopwords.filter(x => x !="que" && x != "los" && x != "las")
    .filter(x=>x.length > 1) 
    ++ Set("i", "b", "u", "r", "o", "t", "m", "jk", "lol", "nvm", "lmao", "def", "plz", "wtf", "im", "dont", "wont", "cant"))
}

abstract class OtherLexica (code: String) {

  lazy val resourceDir = "/lang/" + code
  def appendPath(subdir: String) = resourceDir + subdir
  def getLexicon(filename: String) = 
    Resource.asSource(appendPath("/lexicon/"+filename))
      .getLines
      .filterNot(_.startsWith(";")) // filter out comments
      .toSet

}

class Polarity extends OtherLexica("eng") {
  lazy val posWords = getLexicon("positive-words.txt.gz")
  lazy val negWords = getLexicon("negative-words.txt.gz")
}
=======
  lazy val vulgar = getLexicon("vulgar.txt.gz")
  lazy val vocabulary = getLexicon("masc_vocab.txt.gz") ++ stopwords
  lazy val thesaurus = Thesaurus.read(Resource.asStream("/lang/eng/lexicon/oo_eng_thesaurus.gz"))

  def isEnglish(text: String) = {
    val words = SimpleTokenizer(removeNonLanguage(text).toLowerCase)
    val count = words.count(vocabulary) 
    count > 1 && count.toDouble/words.length > .3
  }

  def removeNonLanguage(text: String) =
    text.replaceAll("[@#][A-Za-z_]+","")
      .replaceAll("""http[^\s]+""","")
      .replaceAll("\\s+"," ")

  def isSafe(text: String) =  {
    val words = SimpleTokenizer(removeNonLanguage(text).toLowerCase)
    words.count(vulgar) == 0
  }

  // Use this to pull punctuation back next to the word before it.
  lazy val SpacePuncRE = """ ([\.!?,])""".r

  def synonymize(text: String) = {
    val synTokens = SimpleTokenizer(text).map { token => {
      if (!stopwords(token)) {
        val syns = thesaurus.synonyms(token)
        val numSyns = syns.size
        if (numSyns > 0) syns.take(random.nextInt(numSyns)+1).last
        else token
      } else {
        token
      }
    }}
    SpacePuncRE.replaceAllIn(synTokens.mkString(" "), "$1")
  }

}

/**
 * A thesaurus, mapping words to thesaurus entries.
 */
class Thesaurus(val entries: Map[String,ThesaurusEntry]) {

  /**
   * Get the ThesaurusEntry associated with a word.
   */ 
  def apply(word: String) = entries.get(word)

  /**
   * Get all the synonyms associated with a word.
   */ 
  def synonyms(word: String): Set[String] = entries.get(word) match {
    case Some(entry) => entry.senseGroups.flatMap(_.words).toSet
    case None => Set[String]()
  }

  /**
   * Get all the synonyms associated with a word and given part-of-speech.
   */ 
  def synonyms(word: String, pos: String) = entries.get(word) match {
    case Some(entry) => entry.senseGroups.filter(_.pos == pos).flatMap(_.words).toSet
    case None => Set[String]()
  }

}
 
/**
 * Companion object to help with creating, writing and reading thesauruses.
 */
object Thesaurus {

  import java.io._
  import java.util.zip._

  /**
   * Create a thesaurus from a sequence of thesaurus entries.
   */
  def apply(entries: Seq[ThesaurusEntry]) = {
    new Thesaurus(entries.map(e => (e.word -> e)).toMap)
  }

  /**
   * Save a thesaurus compactly to disk.
   */
  def write(thesaurus: Thesaurus, filename: String) {
    import java.io._
    import java.util.zip._
    val output = new DataOutputStream(new GZIPOutputStream(new FileOutputStream(filename)))
    output.writeInt(thesaurus.entries.size)
    thesaurus.entries.values.foreach { entry => {
      output.writeUTF(entry.word)
      output.writeInt(entry.senseGroups.length)
      entry.senseGroups.foreach { group => {
        output.writeUTF(group.pos)
        output.writeInt(group.words.size)
        group.words.foreach(output.writeUTF)
      }}
    }}
    output.close
  }

  /**
   * Read a compactly stored thesaurus.
   */
  def read(input: DataInputStream) = {
    val numEntries = input.readInt
    val entries = for (entryId <- 0 until numEntries) yield {
      val word = input.readUTF
      val numSenses = input.readInt
      val senseGroups = for (senseId <- 0 until numSenses) yield {
        val pos = input.readUTF
        val numWords = input.readInt
        val words = for (wordId <- 0 until numWords) yield input.readUTF
        SenseGroup(pos, words.toSet)
      }
      ThesaurusEntry(word, senseGroups)
    }
    apply(entries)
  }

  def main (args: Array[String]) {
    println(English.synonymize("the dog and the cat walk past the tree"))
  }

}

/**
 * A thesaurus entry: the word and a sequence of groups of synonyms for
 * each sense of the word.
 */
case class ThesaurusEntry(word: String, senseGroups: Seq[SenseGroup])

/**
 * A group of synonyms that share a word sense and part-of-speech.
 */
case class SenseGroup(pos: String, words: Set[String])


/**
 * Take the raw Open Office thesaurus, filter it to retain only words in
 * the known vocabulary, and write to disk in compressed format.
 */
object OpenOfficeThesaurusConverter {

  import collection.mutable.ListBuffer
  val vocab = English.vocabulary

  // Map the OO pos tags to standard course-grained tags.
  def mapPos (ooPos: String) = ooPos match {
    case "(noun)" => "N"
    case "(verb)" => "V"
    case "(adj)" => "A"
    case "(adv)" => "R"
    case _ => throw new Exception("Unknown part-of-speech: " + ooPos)
  }

  def main(args: Array[String]) = {
    
    val Array(thesaurusFile, outputFile) = args
    val thesaurusLines = io.Source.fromFile(thesaurusFile).getLines

    val entries = new ListBuffer[ThesaurusEntry]()
    while (thesaurusLines.hasNext) {
      val wordLine = thesaurusLines.next
      val Array(word, countString) = wordLine.split("\\|")
      val count = countString.toInt
      var senseCounter = 0
      val senseList = new ListBuffer[SenseGroup]()
      while (senseCounter < count) {
        val senseLine = thesaurusLines.next
        val pos :: synonyms = senseLine.split("\\|").map(_.trim).toList
        senseCounter += 1
        senseList += SenseGroup(mapPos(pos), synonyms.toSet)
      }

      if (vocab(word))
        entries += ThesaurusEntry(word, senseList.toSeq)
    }
    val thesaurus = Thesaurus(entries.toSeq)
    Thesaurus.write(thesaurus, outputFile)
  }

}
>>>>>>> e1b73f09
<|MERGE_RESOLUTION|>--- conflicted
+++ resolved
@@ -71,29 +71,6 @@
   lazy val random = new scala.util.Random
 
   lazy val stopwords = getLexicon("stopwords.english")
-<<<<<<< HEAD
-  lazy val vocabulary = (getLexicon("masc_vocab.txt.gz") ++ stopwords.filter(x => x !="que" && x != "los" && x != "las")
-    .filter(x=>x.length > 1) 
-    ++ Set("i", "b", "u", "r", "o", "t", "m", "jk", "lol", "nvm", "lmao", "def", "plz", "wtf", "im", "dont", "wont", "cant"))
-}
-
-abstract class OtherLexica (code: String) {
-
-  lazy val resourceDir = "/lang/" + code
-  def appendPath(subdir: String) = resourceDir + subdir
-  def getLexicon(filename: String) = 
-    Resource.asSource(appendPath("/lexicon/"+filename))
-      .getLines
-      .filterNot(_.startsWith(";")) // filter out comments
-      .toSet
-
-}
-
-class Polarity extends OtherLexica("eng") {
-  lazy val posWords = getLexicon("positive-words.txt.gz")
-  lazy val negWords = getLexicon("negative-words.txt.gz")
-}
-=======
   lazy val vulgar = getLexicon("vulgar.txt.gz")
   lazy val vocabulary = getLexicon("masc_vocab.txt.gz") ++ stopwords
   lazy val thesaurus = Thesaurus.read(Resource.asStream("/lang/eng/lexicon/oo_eng_thesaurus.gz"))
@@ -278,4 +255,20 @@
   }
 
 }
->>>>>>> e1b73f09
+
+abstract class OtherLexica (code: String) {
+
+  lazy val resourceDir = "/lang/" + code
+  def appendPath(subdir: String) = resourceDir + subdir
+  def getLexicon(filename: String) = 
+    Resource.asSource(appendPath("/lexicon/"+filename))
+      .getLines
+      .filterNot(_.startsWith(";")) // filter out comments
+      .toSet
+
+}
+
+class Polarity extends OtherLexica("eng") {
+  lazy val posWords = getLexicon("positive-words.txt.gz")
+  lazy val negWords = getLexicon("negative-words.txt.gz")
+}
