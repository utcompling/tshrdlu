package tshrdlu.util

/**
 * Copyright 2013 Jason Baldridge
 * 
 * Licensed under the Apache License, Version 2.0 (the "License");
 * you may not use this file except in compliance with the License.
 * You may obtain a copy of the License at
 * 
 *     http://www.apache.org/licenses/LICENSE-2.0
 * 
 * Unless required by applicable law or agreed to in writing, software
 * distributed under the License is distributed on an "AS IS" BASIS,
 * WITHOUT WARRANTIES OR CONDITIONS OF ANY KIND, either express or implied.
 * See the License for the specific language governing permissions and
 * limitations under the License.
 */

/**
 * A helper object for creating Scala Source instances given a
 * the location of a resource in the classpath, which includes
 * files in the src/main/resources directory.
 */
object Resource {
  import java.util.zip.GZIPInputStream
  import java.io.DataInputStream

  /**
   * Read in a file as a Source, ensuring that the right thing
   * is done for gzipped files.
   */
  def asSource(location: String) = {
    val stream = this.getClass.getResourceAsStream(location)
    if (location.endsWith(".gz"))
      io.Source.fromInputStream(new GZIPInputStream(stream))
    else
      io.Source.fromInputStream(stream)
  
  }

  def asStream(location: String) = {
    val stream = this.getClass.getResourceAsStream(location)
    val stream2 = if (location.endsWith(".gz")) new GZIPInputStream(stream) else stream
    new DataInputStream(stream2)
  }
}

/**
 * A parent class for specific languages. Handles some common
 * functions.
 */
abstract class Language(code: String) {
  def stopwords: Set[String]
  def vocabulary: Set[String]

  lazy val resourceDir = "/lang/" + code
  def appendPath(subdir: String) = resourceDir + subdir
  def getLexicon(filename: String) = 
    Resource.asSource(appendPath("/lexicon/"+filename))
      .getLines
      .filterNot(_.startsWith(";")) // filter out comments
      .toSet

}

/**
 * English information.
 */
object English extends Language("eng") {

  lazy val random = new scala.util.Random

  lazy val stopwords = getLexicon("stopwords.english")
  lazy val vulgar = getLexicon("vulgar.txt.gz")
  lazy val stopwords_bot = getLexicon("stopwords.bot")
  lazy val vocabulary = getLexicon("masc_vocab.txt.gz") ++ stopwords
  lazy val thesaurus = Thesaurus.read(Resource.asStream("/lang/eng/lexicon/oo_eng_thesaurus.gz"))

  def isEnglish(text: String) = {
    val words = SimpleTokenizer(removeNonLanguage(text).toLowerCase)
    val count = words.count(vocabulary) 
    count > 1 && count.toDouble/words.length > .3
  }

  def removeNonLanguage(text: String) =
    text.replaceAll("[@#][A-Za-z_]+","")
      .replaceAll("""http[^\s]+""","")
      .replaceAll("\\s+"," ")

  def isSafe(text: String) =  {
    val words = SimpleTokenizer(removeNonLanguage(text).toLowerCase)
    words.count(vulgar) == 0
  }

  // Use this to pull punctuation back next to the word before it.
  lazy val SpacePuncRE = """ ([\.!?,])""".r

  def synonymize(text: String) = {
    val synTokens = SimpleTokenizer(text).map { token => {
      if (!stopwords(token)) {
        val syns = thesaurus.synonyms(token)
        val numSyns = syns.size
        if (numSyns > 0) syns.take(random.nextInt(numSyns)+1).last
        else token
      } else {
        token
      }
    }}
    SpacePuncRE.replaceAllIn(synTokens.mkString(" "), "$1")
  }

}

/**
 * A thesaurus, mapping words to thesaurus entries.
 */
class Thesaurus(val entries: Map[String,ThesaurusEntry]) {

  /**
   * Get the ThesaurusEntry associated with a word.
   */ 
  def apply(word: String) = entries.get(word)

  /**
   * Get all the synonyms associated with a word.
   */ 
  def synonyms(word: String): Set[String] = entries.get(word) match {
    case Some(entry) => entry.senseGroups.flatMap(_.words).toSet
    case None => Set[String]()
  }

  /**
   * Get all the synonyms associated with a word and given part-of-speech.
   */ 
  def synonyms(word: String, pos: String) = entries.get(word) match {
    case Some(entry) => entry.senseGroups.filter(_.pos == pos).flatMap(_.words).toSet
    case None => Set[String]()
  }

}
<<<<<<< HEAD
class English extends Language("eng") {
  lazy val stopwords = getLexicon("stopwords.english")
  lazy val vocabulary = getLexicon("masc_vocab.txt.gz") ++ stopwords
=======
 
/**
 * Companion object to help with creating, writing and reading thesauruses.
 */
object Thesaurus {

  import java.io._
  import java.util.zip._

  /**
   * Create a thesaurus from a sequence of thesaurus entries.
   */
  def apply(entries: Seq[ThesaurusEntry]) = {
    new Thesaurus(entries.map(e => (e.word -> e)).toMap)
  }

  /**
   * Save a thesaurus compactly to disk.
   */
  def write(thesaurus: Thesaurus, filename: String) {
    import java.io._
    import java.util.zip._
    val output = new DataOutputStream(new GZIPOutputStream(new FileOutputStream(filename)))
    output.writeInt(thesaurus.entries.size)
    thesaurus.entries.values.foreach { entry => {
      output.writeUTF(entry.word)
      output.writeInt(entry.senseGroups.length)
      entry.senseGroups.foreach { group => {
        output.writeUTF(group.pos)
        output.writeInt(group.words.size)
        group.words.foreach(output.writeUTF)
      }}
    }}
    output.close
  }

  /**
   * Read a compactly stored thesaurus.
   */
  def read(input: DataInputStream) = {
    val numEntries = input.readInt
    val entries = for (entryId <- 0 until numEntries) yield {
      val word = input.readUTF
      val numSenses = input.readInt
      val senseGroups = for (senseId <- 0 until numSenses) yield {
        val pos = input.readUTF
        val numWords = input.readInt
        val words = for (wordId <- 0 until numWords) yield input.readUTF
        SenseGroup(pos, words.toSet)
      }
      ThesaurusEntry(word, senseGroups)
    }
    apply(entries)
  }

  def main (args: Array[String]) {
    println(English.synonymize("the dog and the cat walk past the tree"))
  }

}

/**
 * A thesaurus entry: the word and a sequence of groups of synonyms for
 * each sense of the word.
 */
case class ThesaurusEntry(word: String, senseGroups: Seq[SenseGroup])

/**
 * A group of synonyms that share a word sense and part-of-speech.
 */
case class SenseGroup(pos: String, words: Set[String])


/**
 * Take the raw Open Office thesaurus, filter it to retain only words in
 * the known vocabulary, and write to disk in compressed format.
 */
object OpenOfficeThesaurusConverter {

  import collection.mutable.ListBuffer
  val vocab = English.vocabulary

  // Map the OO pos tags to standard course-grained tags.
  def mapPos (ooPos: String) = ooPos match {
    case "(noun)" => "N"
    case "(verb)" => "V"
    case "(adj)" => "A"
    case "(adv)" => "R"
    case _ => throw new Exception("Unknown part-of-speech: " + ooPos)
  }

  def main(args: Array[String]) = {
    
    val Array(thesaurusFile, outputFile) = args
    val thesaurusLines = io.Source.fromFile(thesaurusFile).getLines

    val entries = new ListBuffer[ThesaurusEntry]()
    while (thesaurusLines.hasNext) {
      val wordLine = thesaurusLines.next
      val Array(word, countString) = wordLine.split("\\|")
      val count = countString.toInt
      var senseCounter = 0
      val senseList = new ListBuffer[SenseGroup]()
      while (senseCounter < count) {
        val senseLine = thesaurusLines.next
        val pos :: synonyms = senseLine.split("\\|").map(_.trim).toList
        senseCounter += 1
        senseList += SenseGroup(mapPos(pos), synonyms.toSet)
      }

      if (vocab(word))
        entries += ThesaurusEntry(word, senseList.toSeq)
    }
    val thesaurus = Thesaurus(entries.toSeq)
    Thesaurus.write(thesaurus, outputFile)
  }

>>>>>>> e1b73f09
}<|MERGE_RESOLUTION|>--- conflicted
+++ resolved
@@ -138,11 +138,6 @@
   }
 
 }
-<<<<<<< HEAD
-class English extends Language("eng") {
-  lazy val stopwords = getLexicon("stopwords.english")
-  lazy val vocabulary = getLexicon("masc_vocab.txt.gz") ++ stopwords
-=======
  
 /**
  * Companion object to help with creating, writing and reading thesauruses.
@@ -259,6 +254,4 @@
     val thesaurus = Thesaurus(entries.toSeq)
     Thesaurus.write(thesaurus, outputFile)
   }
-
->>>>>>> e1b73f09
 }